// SPDX-FileCopyrightText: (C) 2024 Intel Corporation
// SPDX-License-Identifier: Apache 2.0

package main

import (
	"bytes"
	"crypto"
	"crypto/elliptic"
	"crypto/hmac"
	"crypto/sha256"
	"crypto/sha512"
	"flag"
	"fmt"
	"hash"
	"log/slog"
	"os"
	"path/filepath"

	"github.com/fido-device-onboard/go-fdo"
	tpmnv "github.com/fido-device-onboard/go-fdo-client/internal/tpm_utils"
	"github.com/fido-device-onboard/go-fdo/blob"
	"github.com/fido-device-onboard/go-fdo/cbor"
	"github.com/fido-device-onboard/go-fdo/tpm"
	"github.com/google/go-tpm/tpm2"
)

<<<<<<< HEAD
const FDO_CRED_NV_IDX = 0x01D10001
=======
// FDO Device State
type FdoDeviceState int

const (
	FDO_STATE_PC FdoDeviceState = iota
	FDO_STATE_PRE_DI
	FDO_STATE_PRE_TO1
	FDO_STATE_IDLE
	FDO_STATE_RESALE
	FDO_STATE_ERROR
)

type fdoDeviceCredential struct {
	DC    blob.DeviceCredential
	State FdoDeviceState
}

type fdoTpmDeviceCredential struct {
	DC    tpm.DeviceCredential
	State FdoDeviceState
}
>>>>>>> 66d2b28b

func tpmCred() (hash.Hash, hash.Hash, crypto.Signer, func() error, error) {
	var diKeyFlagSet bool
	clientFlags.Visit(func(flag *flag.Flag) {
		diKeyFlagSet = diKeyFlagSet || flag.Name == "di-key"
	})
	if !diKeyFlagSet {
		return nil, nil, nil, nil, fmt.Errorf("-di-key must be set explicitly when using a TPM")
	}

	// Use TPM keys for HMAC and Device Key
	h256, err := tpm.NewHmac(tpmc, crypto.SHA256)
	if err != nil {
		_ = tpmc.Close()
		return nil, nil, nil, nil, err
	}
	h384, err := tpm.NewHmac(tpmc, crypto.SHA384)
	if err != nil {
		_ = tpmc.Close()
		return nil, nil, nil, nil, err
	}
	var key tpm.Key
	switch diKey {
	case "ec256":
		key, err = tpm.GenerateECKey(tpmc, elliptic.P256())
	case "ec384":
		key, err = tpm.GenerateECKey(tpmc, elliptic.P384())
	case "rsa2048":
		key, err = tpm.GenerateRSAKey(tpmc, 2048)
	case "rsa3072":
		if tpmPath == "simulator" {
			err = fmt.Errorf("TPM simulator does not support RSA3072")
		} else {
			key, err = tpm.GenerateRSAKey(tpmc, 3072)
		}
	default:
		err = fmt.Errorf("unsupported key type: %s", diKey)
	}
	if err != nil {
		_ = tpmc.Close()
		return nil, nil, nil, nil, err
	}

	return h256, h384, key, func() error {
		_ = h256.Close()
		_ = h384.Close()
		_ = key.Close()
		return nil
	}, nil
}

func readCred() (_ *fdo.DeviceCredential, hmacSha256, hmacSha384 hash.Hash, key crypto.Signer, cleanup func() error, _ error) {
	if tpmPath != "" {
		// DeviceCredential requires integrity, so it is stored as a file and
		// expected to be protected. In the future, it should be stored in the
		// TPM and access-protected with a policy.
<<<<<<< HEAD
		var dc tpm.DeviceCredential
		if err := readTpmCred(&dc); err != nil {
=======
		var dc fdoTpmDeviceCredential
		if err := readCredFile(&dc); err != nil {
>>>>>>> 66d2b28b
			return nil, nil, nil, nil, nil, err
		}

		hmacSha256, hmacSha384, key, cleanup, err := tpmCred()
		if err != nil {
			return nil, nil, nil, nil, nil, err
		}
		return &dc.DC.DeviceCredential, hmacSha256, hmacSha384, key, cleanup, nil
	}

	var dc fdoDeviceCredential
	if err := readCredFile(&dc); err != nil {
		return nil, nil, nil, nil, nil, err
	}
	return &dc.DC.DeviceCredential,
		hmac.New(sha256.New, dc.DC.HmacSecret),
		hmac.New(sha512.New384, dc.DC.HmacSecret),
		&dc.DC.PrivateKey,
		nil,
		nil
}

func loadDeviceStatus(state *FdoDeviceState) bool {
	if state == nil {
		return false
	}

	blobData, err := os.ReadFile(filepath.Clean(blobPath))
	if err != nil {
		if os.IsNotExist(err) {
			slog.Debug("DeviceCredential file does not exist. Set state to run DI")
			*state = FDO_STATE_PRE_DI
			return true // Return true if the file does not exist
		}
		slog.Error("error reading blob credential %q: %v", blobPath, err)
		return false
	}

	if len(blobData) == 0 {
		slog.Debug("DeviceCredential is empty. Set state to run DI")
		*state = FDO_STATE_PRE_DI
	} else {
		slog.Debug("DeviceCredential is non-empty. Set state to run TO1/TO2")
		// No Device state is being set currently
	}
	return true
}

func readCredFile(v any) error {
	blobData, err := os.ReadFile(filepath.Clean(blobPath))
	if err != nil {
		return fmt.Errorf("error reading blob credential %q: %w", blobPath, err)
	}
	if err := cbor.Unmarshal(blobData, v); err != nil {
		return fmt.Errorf("error parsing blob credential %q: %w", blobPath, err)
	}
	if printDevice {
		fmt.Printf("%+v\n", v)
	}
	return nil
}

func updateCred(newDC fdo.DeviceCredential, state FdoDeviceState) error {
	if tpmPath != "" {
<<<<<<< HEAD
		var dc tpm.DeviceCredential
		if err := readTpmCred(&dc); err != nil {
			return err
		}
		dc.DeviceCredential = newDC
		return saveTpmCred(dc)
=======
		var dc fdoTpmDeviceCredential
		if err := readCredFile(&dc); err != nil {
			return err
		}
		dc.DC.DeviceCredential = newDC
		dc.State = state
		return saveCred(dc)
>>>>>>> 66d2b28b
	}

	var dc fdoDeviceCredential
	if err := readCredFile(&dc); err != nil {
		return err
	}
	dc.DC.DeviceCredential = newDC
	dc.State = state
	return saveCred(dc)
}

func saveCred(dc any) error {
	// Encode device credential to temp file
	tmp, err := os.CreateTemp(".", "fdo_cred_*")
	if err != nil {
		return fmt.Errorf("error creating temp file for device credential: %w", err)
	}
	defer func() { _ = tmp.Close() }()

	if err := cbor.NewEncoder(tmp).Encode(dc); err != nil {
		return err
	}

	// Rename temp file to given blob path
	_ = tmp.Close()
	if err := os.Rename(tmp.Name(), blobPath); err != nil {
		return fmt.Errorf("error renaming temp blob credential to %q: %w", blobPath, err)
	}

	return nil
}

// readTpmCred reads the stored credential from TPM NV memory.
func readTpmCred(v any) error {
	nv := tpm2.TPMHandle(FDO_CRED_NV_IDX)
	// Read data from NV
	data, err := tpmnv.TpmNVRead(tpmc, nv)
	if err != nil {
		return fmt.Errorf("failed to read from NV: %w", err)
	}

	// Decode CBOR data
	if err := cbor.Unmarshal(data, v); err != nil {
		return fmt.Errorf("error parsing credential: %w", err)
	}

	if printDevice {
		fmt.Printf("%+v\n", v)
	}
	return nil
}

// saveTpmCred encodes the device credential to CBOR and writes it to TPM NV memory.
func saveTpmCred(dc any) error {
	nv := tpm2.TPMHandle(FDO_CRED_NV_IDX)
	// Encode device credential to CBOR
	var buf bytes.Buffer
	if err := cbor.NewEncoder(&buf).Encode(dc); err != nil {
		return fmt.Errorf("error encoding device credential to CBOR: %w", err)
	}
	data := buf.Bytes()

	tpmHashAlg, err := getTPMAlgorithm(diKey)
	if err != nil {
		return err
	}

	// Write CBOR-encoded data to NV
	if err := tpmnv.TpmNVWrite(tpmc, data, nv, tpmHashAlg); err != nil {
		return fmt.Errorf("failed to write to NV: %w", err)
	}

	return nil
}

func getTPMAlgorithm(diKey string) (tpm2.TPMAlgID, error) {
	switch diKey {
	case "ec256":
		return tpm2.TPMAlgSHA256, nil
	case "ec384":
		return tpm2.TPMAlgSHA384, nil
	case "rsa2048":
		return tpm2.TPMAlgSHA256, nil
	case "rsa3072":
		return tpm2.TPMAlgSHA384, nil
	default:
		return 0, fmt.Errorf("unsupported key type: %s", diKey)
	}
}<|MERGE_RESOLUTION|>--- conflicted
+++ resolved
@@ -25,9 +25,8 @@
 	"github.com/google/go-tpm/tpm2"
 )
 
-<<<<<<< HEAD
 const FDO_CRED_NV_IDX = 0x01D10001
-=======
+
 // FDO Device State
 type FdoDeviceState int
 
@@ -49,7 +48,6 @@
 	DC    tpm.DeviceCredential
 	State FdoDeviceState
 }
->>>>>>> 66d2b28b
 
 func tpmCred() (hash.Hash, hash.Hash, crypto.Signer, func() error, error) {
 	var diKeyFlagSet bool
@@ -106,13 +104,8 @@
 		// DeviceCredential requires integrity, so it is stored as a file and
 		// expected to be protected. In the future, it should be stored in the
 		// TPM and access-protected with a policy.
-<<<<<<< HEAD
-		var dc tpm.DeviceCredential
+		var dc fdoTpmDeviceCredential
 		if err := readTpmCred(&dc); err != nil {
-=======
-		var dc fdoTpmDeviceCredential
-		if err := readCredFile(&dc); err != nil {
->>>>>>> 66d2b28b
 			return nil, nil, nil, nil, nil, err
 		}
 
@@ -134,24 +127,29 @@
 		nil,
 		nil
 }
-
 func loadDeviceStatus(state *FdoDeviceState) bool {
 	if state == nil {
 		return false
 	}
-
-	blobData, err := os.ReadFile(filepath.Clean(blobPath))
-	if err != nil {
-		if os.IsNotExist(err) {
-			slog.Debug("DeviceCredential file does not exist. Set state to run DI")
-			*state = FDO_STATE_PRE_DI
-			return true // Return true if the file does not exist
-		}
-		slog.Error("error reading blob credential %q: %v", blobPath, err)
-		return false
-	}
-
-	if len(blobData) == 0 {
+	var dataSize int
+	if tpmPath != "" {
+		nv := tpm2.TPMHandle(FDO_CRED_NV_IDX)
+		dataSize = (int)(tpmnv.TpmNVGetSize(tpmc, nv))
+	} else {
+		blobData, err := os.ReadFile(filepath.Clean(blobPath))
+		if err != nil {
+			if os.IsNotExist(err) {
+				slog.Debug("DeviceCredential file does not exist. Set state to run DI")
+				*state = FDO_STATE_PRE_DI
+				return true // Return true if the file does not exist
+			}
+			slog.Error("error reading blob credential %q: %v", blobPath, err)
+			return false
+		}
+		dataSize = len(blobData)
+	}
+
+	if dataSize == 0 {
 		slog.Debug("DeviceCredential is empty. Set state to run DI")
 		*state = FDO_STATE_PRE_DI
 	} else {
@@ -177,22 +175,13 @@
 
 func updateCred(newDC fdo.DeviceCredential, state FdoDeviceState) error {
 	if tpmPath != "" {
-<<<<<<< HEAD
-		var dc tpm.DeviceCredential
+		var dc fdoTpmDeviceCredential
 		if err := readTpmCred(&dc); err != nil {
 			return err
 		}
-		dc.DeviceCredential = newDC
-		return saveTpmCred(dc)
-=======
-		var dc fdoTpmDeviceCredential
-		if err := readCredFile(&dc); err != nil {
-			return err
-		}
 		dc.DC.DeviceCredential = newDC
 		dc.State = state
-		return saveCred(dc)
->>>>>>> 66d2b28b
+		return saveTpmCred(dc)
 	}
 
 	var dc fdoDeviceCredential
